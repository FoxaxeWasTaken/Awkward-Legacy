--- conflicted
+++ resolved
@@ -9,23 +9,6 @@
   MIRROR_REPO_URL: "git@github.com:EpitechPGE45-2025/G-ING-900-PAR-9-1-legacy-14.git"
 
 jobs:
-<<<<<<< HEAD
-  checkout-and-artifact:
-    name: Checkout and upload code
-    runs-on: ubuntu-latest
-    steps:
-      - name: Checkout the repository
-        uses: actions/checkout@v3
-      
-      - name: Upload code artifact
-        uses: actions/upload-artifact@v4
-        with:
-          name: source-code
-          path: .
-          retention-days: 1
-
-=======
->>>>>>> da4bdc39
   build-prod:
     name: Build the production environment
     runs-on: ubuntu-latest
@@ -53,19 +36,8 @@
           make up-dev
           timeout 50s bash -c 'until docker compose -f docker-compose.dev.yml ps | grep -q "healthy"; do sleep 2; done'
 
-<<<<<<< HEAD
-      - name: Upload built images
-        uses: actions/upload-artifact@v4
-        with:
-          name: built-images
-          path: |
-            awkward-legacy-server-dev.tar
-            awkward-legacy-client-dev.tar
-          retention-days: 1
-=======
       - name: Cleanup development environment
         run: make down-dev
->>>>>>> da4bdc39
 
   run-server-tests:
     name: Run the development server tests
